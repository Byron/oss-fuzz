--- conflicted
+++ resolved
@@ -532,27 +532,7 @@
 
 ## Monitoring performance via Fuzz Introspector
 
-<<<<<<< HEAD
 As soon as your project is run with ClusterFuzz (< 1 day), you can check the Fuzz Introspector report for your project. [Fuzz Introspector](https://github.com/ossf/fuzz-introspector) is a tool to help you understand your fuzzer’s performance and identify any potential blockers. It provides individual and aggregated fuzzer reachability and coverage reports. You can monitor each fuzzer's static reachability potential and compare it against dynamic coverage and identify any potential bottlenecks. Fuzz Introspector can improve your fuzzer's performance by guiding you to decide whether to add a new fuzz target or modify an existing one to improve the quality or your harness. 
 The report is accessible through the [OSS-Fuzz report page](https://oss-fuzz.com/) for the C/C++ projects or through this [index](http://oss-fuzz-introspector.storage.googleapis.com/index.html). Support for Java and Python projects is in the pipeline. 
 
-As an example you can check Fuzz Introspector [report for bzip2](https://storage.googleapis.com/oss-fuzz-introspector/bzip2/inspector-report/20221017/fuzz_report.html).
-=======
-As soon as your project is run with ClusterFuzz (< 1 day), you can view the Fuzz
-Introspector report for your project.
-[Fuzz Introspector](https://github.com/ossf/fuzz-introspector) helps you
-understand your fuzzers' performance and identify any potential blockers.
-It provides individual and aggregated fuzzer reachability and coverage reports.
-You can monitor each fuzzer's static reachability potential and compare it
-against dynamic coverage and identify any potential bottlenecks.
-Fuzz Introspector can offer suggestions on increasing coverage by adding new
-fuzz targets or modify existing ones.
-Fuzz Introspector reports can be viewed from the [OSS-Fuzz
-homepage](https://oss-fuzz.com/) or through this
-[index](http://oss-fuzz-introspector.storage.googleapis.com/index.html).
-Fuzz Introspector support C and C++ projects.
-Support for Java and Python projects is in the progress.
-
-You can view the [Fuzz Introspector report for bzip2](https://storage.googleapis.com/oss-fuzz-introspector/bzip2/inspector-report/20221017/fuzz_report.html)
-as an example.
->>>>>>> 15a09230
+As an example you can check Fuzz Introspector [report for bzip2](https://storage.googleapis.com/oss-fuzz-introspector/bzip2/inspector-report/20221017/fuzz_report.html).