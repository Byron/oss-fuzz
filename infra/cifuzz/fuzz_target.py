--- conflicted
+++ resolved
@@ -23,11 +23,8 @@
 import clusterfuzz.fuzz
 
 import config_utils
-<<<<<<< HEAD
+import logs
 import stack_parser
-=======
-import logs
->>>>>>> 570c150a
 
 logs.init()
 
@@ -157,7 +154,6 @@
     corpus_path = self.latest_corpus_path
 
     logging.info('Starting fuzzing')
-<<<<<<< HEAD
     with tempfile.TemporaryDirectory() as artifacts_dir:
       with clusterfuzz.environment.Environment(config_utils.DEFAULT_ENGINE,
                                                self.config.sanitizer,
@@ -188,34 +184,6 @@
         # We found a bug in the fuzz target and we will report it.
         saved_path = self._save_crash(crash)
         return FuzzResult(saved_path, result.logs, self.latest_corpus_path)
-=======
-    with clusterfuzz.environment.Environment(config_utils.DEFAULT_ENGINE,
-                                             self.config.sanitizer,
-                                             self.target_path,
-                                             interactive=True) as env:
-      engine_impl = clusterfuzz.fuzz.get_engine(config_utils.DEFAULT_ENGINE)
-      options = engine_impl.prepare(corpus_path, env.target_path, env.build_dir)
-      options.merge_back_new_testcases = False
-      options.analyze_dictionary = False
-      options.arguments.extend(LIBFUZZER_OPTIONS)
-
-      result = engine_impl.fuzz(self.target_path, options,
-                                self.workspace.artifacts, self.duration)
-
-    # Libfuzzer timeout was reached.
-    if not result.crashes:
-      logging.info('Fuzzer %s finished with no crashes discovered.',
-                   self.target_name)
-      return FuzzResult(None, None, self.latest_corpus_path)
-
-    # Only report first crash.
-    crash = result.crashes[0]
-    logging.info('Fuzzer: %s. Detected bug.', self.target_name)
-
-    if self.is_crash_reportable(crash.input_path):
-      # We found a bug in the fuzz target and we will report it.
-      return FuzzResult(crash.input_path, result.logs, self.latest_corpus_path)
->>>>>>> 570c150a
 
     # We found a bug but we won't report it.
     return FuzzResult(None, None, self.latest_corpus_path)
